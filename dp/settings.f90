--- conflicted
+++ resolved
@@ -37,10 +37,6 @@
 real(dk)  ::  RSw_Hill
 ! Output directories
 character(len=512)  ::  outpath
-<<<<<<< HEAD
-
-=======
->>>>>>> 9939db11
 
 contains
 
