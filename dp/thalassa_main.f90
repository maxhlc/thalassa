program THALASSA
! Description:
! Thalassa propagates Earth-bound orbits from an initial to a final epoch. It
! uses either Newtonian or regularized equations of motion written in the
! EMEJ2000 frame. It takes into account the following perturbations:
! - Non-spherical Earth gravitational potential
! - Third-body perturbations from Sun and Moon
! - Drag (TBD)
! - SRP  (TBD)
!
! The choice of the mathematical model and constants reflect those used in
! SWIFT and STELA, two widely-known propagators currently in usage for studying
! the MEO and GEO regions.
! Also, the user can choose between the following numerical integrators:
! - LSODAR
! - CVODE     (TBD)
! - DOPRI853  (TBD)
! - RKG       (TBD)
!
! Author:
!    Davide Amato
!    Space Dynamics Group - Technical University of Madrid
!    d.amato@upm.es
!
! ==============================================================================


! MODULES
use KINDS,       only: dk
use IO,          only: READ_IC,CREATE_OUT,DUMP_TRAJ
use CART_COE,    only: COE2CART,CART2COE
use COORD_SYST,  only: CHOOSE_CS
use PHYS_CONST,  only: READ_PHYS,GMST_UNIFORM,CURRENT_MU
use PROPAGATE,   only: DPROP_REGULAR
<<<<<<< HEAD
use SETTINGS,    only: READ_SETTINGS
use AUXILIARIES, only: SET_UNITS
use AUXILIARIES, only: MJD0,coordSyst
use IO
use SETTINGS,    only: model,gdeg,gord,outpath,mxstep
use PHYS_CONST,  only: GM,GE,d2r,r2d,secsPerDay,secsPerSidDay,twopi
use PROPAGATE,   only: results
=======
use SETTINGS,    only: READ_SETTINGS,input_path
use IO,          only: id_cart,id_orb,id_stat,object_path
use SETTINGS,    only: model,gdeg,gord,outpath,tol,eqs
use PHYS_CONST,  only: GE,d2r,r2d,secsPerDay,secsPerSidDay,twopi
>>>>>>> 9939db11
implicit none

! VARIABLES
! Initial conditions (EMEJ2000)
real(dk)  ::  COE0(1:6),COE0_rad(1:6)
real(dk)  ::  R0(1:3),V0(1:3)
real(dk)  ::  GMST0,aGEO
real(dk)  ::  period
! Integration span and dt [solar days]
real(dk)  ::  tspan,tstep
! Trajectory
integer               ::  npts,ipt
real(dk),allocatable  ::  orb(:,:,:),cart(:,:,:)
real(dk)              ::  R(1:3),V(1:3)
! Current gravitational parameter
real(dk)              ::  mu
! Measurement of CPU time
integer  ::  rate,tic,toc
real(dk) ::  cputime
! Function calls and integration steps
integer  ::  int_steps,tot_calls
! Command arguments
integer  ::  command_arguments

! Results
type(results)  ::  trs
integer        ::  iout


! ==============================================================================

! ==============================================================================
! 01. COMMAND LINE PARSING
! ==============================================================================

command_arguments = COMMAND_ARGUMENT_COUNT()
input_path  = './in/input.txt'
object_path = './in/object.txt'
if (command_arguments > 0) call GET_COMMAND_ARGUMENT(1,input_path)
if (command_arguments > 1) call GET_COMMAND_ARGUMENT(2,object_path)

! ==============================================================================
! 02. INITIALIZATIONS
! ==============================================================================

! Start clock
call SYSTEM_CLOCK(tic,rate)

! Read initial conditions, settings and physical model data.
call READ_IC(MJD0,R0,V0,coordSyst)
call READ_SETTINGS(tspan,tstep)
call READ_PHYS(model,gdeg,gord)

! Load SPICE kernels
call FURNSH('in/kernels_to_load.furnsh')

! ==============================================================================
! 03. TEST PROPAGATION
! ==============================================================================

! Select gravitational parameter
mu = CURRENT_MU(coordSyst)

! Check on initial coordinate system
! NOTE: CHOOSE_CS needs DU, TU to be set. SET_UNITS will be called again later.
call SET_UNITS(R0)
call CHOOSE_CS(MJD0,coordSyst,R0,V0,coordsyst,R0,V0)

! ! Output to user (TBD)
! GMST0 = GMST_UNIFORM(MJD0)
! aGEO  = (GE*(secsPerSidDay/twopi)**2)**(1._dk/3._dk)
! period = twopi*sqrt(COE0(1)**3/GE)/secsPerSidDay

<<<<<<< HEAD
! write(*,'(a)') 'INITIAL COORDINATES (aGEO, aGEO/sidDay):'
! write(*,'(a,g22.15)') 'X = ',R0(1)/aGEO
! write(*,'(a,g22.15)') 'Y = ',R0(2)/aGEO
! write(*,'(a,g22.15)') 'Z = ',R0(3)/aGEO
! write(*,'(a,g22.15)') 'VX = ',V0(1)/aGEO*(secsPerDay/1.0027379093508_dk)
! write(*,'(a,g22.15)') 'VY = ',V0(2)/aGEO*(secsPerDay/1.0027379093508_dk)
! write(*,'(a,g22.15)') 'VZ = ',V0(3)/aGEO*(secsPerDay/1.0027379093508_dk)
! write(*,'(a,g22.15)') 'Initial GMST (deg): ',GMST0*r2d
! write(*,'(a,g22.15)') 'Initial orbital period (sid. days): ',period
=======
write(*,'(a,g15.8)') 'Tolerance: ',tol
write(*,'(a,i2)') 'Equations: ',eqs
>>>>>>> 9939db11

call DPROP_REGULAR(coordSyst,R0,V0,tspan,tstep,int_steps,tot_calls,trs)

! ==============================================================================
! 04. PROCESSING AND OUTPUT
! ==============================================================================

! Initialize orbital elements array.
! orb(1,:,:): ICRF      
! orb(2,:,:): MMEIAUE
npts = size(trs%ICRF,1)
if (allocated(orb)) deallocate(orb); allocate(orb(1:3,1:npts,1:7))
if (allocated(cart)) deallocate(cart); allocate(cart(1:3,1:npts,1:7))
orb = 0._dk

! End timing BEFORE converting back to orbital elements
call SYSTEM_CLOCK(toc)
cputime = real((toc-tic),dk)/real(rate,dk)
write(*,'(a,g9.2,a)') 'CPU time: ',cputime,' s'

! Convert to orbital elements.
! orb(1): MJD,  orb(2): a,  orb(3): e, orb(4): i
! orb(5): Om,   orb(6): om, orb(7): M
do ipt=1,npts
    orb(:,ipt,1)  = trs%ICRF(ipt)%MJD    ! Copy MJD
    cart(:,ipt,1) = trs%ICRF(ipt)%MJD

    call CART2COE(trs%ICRF(ipt)%RV(1:3),trs%ICRF(ipt)%RV(4:6),orb(1,ipt,2:7),GE)
    call CART2COE(trs%MMEIAUE(ipt)%RV(1:3),trs%MMEIAUE(ipt)%RV(4:6),orb(2,ipt,2:7),GM)
    orb(:,ipt,4:7) = orb(:,ipt,4:7)/d2r
    
    cart(1,ipt,2:7) = trs%ICRF(ipt)%RV
    cart(2,ipt,2:7) = trs%MMEIAUE(ipt)%RV
    cart(3,ipt,2:7) = trs%SYN(ipt)%RV

end do

! Copy input files to the output directory
call SYSTEM('mkdir -p '//trim(outpath))
<<<<<<< HEAD
call SYSTEM('cp in/*.txt '//trim(outpath))

! Create output files
call CREATE_OUT(id_cICRF,'CART','cart_ICRF.dat')
call CREATE_OUT(id_cMMEIAUE,'CART','cart_MMEIAUE.dat')
call CREATE_OUT(id_cSYN,'CART','cart_SYN.dat')

call CREATE_OUT(id_oICRF,'ORB','orb_ICRF.dat')
call CREATE_OUT(id_oMMEIAUE,'ORB','orb_MMEIAUE.dat')

call CREATE_OUT(id_stat,'STAT','stats.dat')

! Dump output
do iout=12,14  ! Cartesian
  call DUMP_TRAJ(iout,npts,cart(iout - 11,:,:))

end do

do iout=15,16  ! Orbital elements
  call DUMP_TRAJ(iout,npts,orb(iout - 14,:,:))

end do
=======
call SYSTEM('cp in/object.txt in/physical_constants.txt '//trim(outpath))
call CREATE_OUT(id_cart)
call CREATE_OUT(id_orb)
call CREATE_OUT(id_stat)
call DUMP_TRAJ(id_cart,npts,cart)
call DUMP_TRAJ(id_orb,npts,orb)
>>>>>>> 9939db11

! Write statistics line: calls, steps, CPU time, final time and orbital elements
write(id_stat,100) tot_calls, int_steps, cputime, orb(1,npts,:)

100 format((2(i10,1x),8(es22.15,1x)))
end program THALASSA<|MERGE_RESOLUTION|>--- conflicted
+++ resolved
@@ -32,20 +32,14 @@
 use COORD_SYST,  only: CHOOSE_CS
 use PHYS_CONST,  only: READ_PHYS,GMST_UNIFORM,CURRENT_MU
 use PROPAGATE,   only: DPROP_REGULAR
-<<<<<<< HEAD
-use SETTINGS,    only: READ_SETTINGS
+use SETTINGS,    only: READ_SETTINGS,input_path
 use AUXILIARIES, only: SET_UNITS
 use AUXILIARIES, only: MJD0,coordSyst
 use IO
-use SETTINGS,    only: model,gdeg,gord,outpath,mxstep
+use SETTINGS,    only: model,gdeg,gord,outpath,mxstep,tol,eqs
 use PHYS_CONST,  only: GM,GE,d2r,r2d,secsPerDay,secsPerSidDay,twopi
 use PROPAGATE,   only: results
-=======
-use SETTINGS,    only: READ_SETTINGS,input_path
-use IO,          only: id_cart,id_orb,id_stat,object_path
-use SETTINGS,    only: model,gdeg,gord,outpath,tol,eqs
-use PHYS_CONST,  only: GE,d2r,r2d,secsPerDay,secsPerSidDay,twopi
->>>>>>> 9939db11
+
 implicit none
 
 ! VARIABLES
@@ -91,9 +85,6 @@
 ! 02. INITIALIZATIONS
 ! ==============================================================================
 
-! Start clock
-call SYSTEM_CLOCK(tic,rate)
-
 ! Read initial conditions, settings and physical model data.
 call READ_IC(MJD0,R0,V0,coordSyst)
 call READ_SETTINGS(tspan,tstep)
@@ -105,6 +96,9 @@
 ! ==============================================================================
 ! 03. TEST PROPAGATION
 ! ==============================================================================
+
+! Start clock
+call SYSTEM_CLOCK(tic,rate)
 
 ! Select gravitational parameter
 mu = CURRENT_MU(coordSyst)
@@ -119,22 +113,15 @@
 ! aGEO  = (GE*(secsPerSidDay/twopi)**2)**(1._dk/3._dk)
 ! period = twopi*sqrt(COE0(1)**3/GE)/secsPerSidDay
 
-<<<<<<< HEAD
-! write(*,'(a)') 'INITIAL COORDINATES (aGEO, aGEO/sidDay):'
-! write(*,'(a,g22.15)') 'X = ',R0(1)/aGEO
-! write(*,'(a,g22.15)') 'Y = ',R0(2)/aGEO
-! write(*,'(a,g22.15)') 'Z = ',R0(3)/aGEO
-! write(*,'(a,g22.15)') 'VX = ',V0(1)/aGEO*(secsPerDay/1.0027379093508_dk)
-! write(*,'(a,g22.15)') 'VY = ',V0(2)/aGEO*(secsPerDay/1.0027379093508_dk)
-! write(*,'(a,g22.15)') 'VZ = ',V0(3)/aGEO*(secsPerDay/1.0027379093508_dk)
-! write(*,'(a,g22.15)') 'Initial GMST (deg): ',GMST0*r2d
-! write(*,'(a,g22.15)') 'Initial orbital period (sid. days): ',period
-=======
 write(*,'(a,g15.8)') 'Tolerance: ',tol
 write(*,'(a,i2)') 'Equations: ',eqs
->>>>>>> 9939db11
 
 call DPROP_REGULAR(coordSyst,R0,V0,tspan,tstep,int_steps,tot_calls,trs)
+
+! End timing BEFORE converting back to orbital elements
+call SYSTEM_CLOCK(toc)
+cputime = real((toc-tic),dk)/real(rate,dk)
+write(*,'(a,g9.2,a)') 'CPU time: ',cputime,' s'
 
 ! ==============================================================================
 ! 04. PROCESSING AND OUTPUT
@@ -148,10 +135,6 @@
 if (allocated(cart)) deallocate(cart); allocate(cart(1:3,1:npts,1:7))
 orb = 0._dk
 
-! End timing BEFORE converting back to orbital elements
-call SYSTEM_CLOCK(toc)
-cputime = real((toc-tic),dk)/real(rate,dk)
-write(*,'(a,g9.2,a)') 'CPU time: ',cputime,' s'
 
 ! Convert to orbital elements.
 ! orb(1): MJD,  orb(2): a,  orb(3): e, orb(4): i
@@ -172,7 +155,6 @@
 
 ! Copy input files to the output directory
 call SYSTEM('mkdir -p '//trim(outpath))
-<<<<<<< HEAD
 call SYSTEM('cp in/*.txt '//trim(outpath))
 
 ! Create output files
@@ -195,14 +177,6 @@
   call DUMP_TRAJ(iout,npts,orb(iout - 14,:,:))
 
 end do
-=======
-call SYSTEM('cp in/object.txt in/physical_constants.txt '//trim(outpath))
-call CREATE_OUT(id_cart)
-call CREATE_OUT(id_orb)
-call CREATE_OUT(id_stat)
-call DUMP_TRAJ(id_cart,npts,cart)
-call DUMP_TRAJ(id_orb,npts,orb)
->>>>>>> 9939db11
 
 ! Write statistics line: calls, steps, CPU time, final time and orbital elements
 write(id_stat,100) tot_calls, int_steps, cputime, orb(1,npts,:)
